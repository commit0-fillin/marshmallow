# -*- coding: utf-8 -*-
"""Test utilities and fixtures."""
import datetime as dt
import uuid

import simplejson

import pytz

from marshmallow import Schema, fields, post_load, validate, missing
from marshmallow.compat import text_type
from marshmallow.exceptions import ValidationError

central = pytz.timezone('US/Central')


ALL_FIELDS = [
    fields.String,
    fields.Integer,
    fields.Boolean,
    fields.Float,
    fields.Number,
    fields.DateTime,
    fields.LocalDateTime,
    fields.Time,
    fields.Date,
    fields.TimeDelta,
    fields.Dict,
    fields.Url,
    fields.Email,
    fields.FormattedString,
    fields.UUID,
    fields.Decimal,
]

##### Custom asserts #####

def assert_almost_equal(a, b, precision=5):
    assert round(a, precision) == round(b, precision)


def assert_date_equal(d1, d2):
    assert d1.year == d2.year
    assert d1.month == d2.month
    assert d1.day == d2.day


def assert_datetime_equal(dt1, dt2):
    assert_date_equal(dt1, dt2)
    assert dt1.hour == dt2.hour
    assert dt1.minute == dt2.minute


def assert_time_equal(t1, t2, microseconds=True):
    assert t1.hour == t2.hour
    assert t1.minute == t2.minute
    assert t1.second == t2.second
    if microseconds:
        assert t1.microsecond == t2.microsecond


##### Models #####


class User(object):
    SPECIES = 'Homo sapiens'

    def __init__(
        self, name, age=0, id_=None, homepage=None, email=None,
        registered=True, time_registered=None, birthdate=None,
        balance=100, sex='male', employer=None, various_data=None,
    ):
        self.name = name
        self.age = age
        # A naive datetime
        self.created = dt.datetime(2013, 11, 10, 14, 20, 58)
        # A TZ-aware datetime
        self.updated = central.localize(
            dt.datetime(2013, 11, 10, 14, 20, 58), is_dst=False,
        )
        self.id = id_
        self.homepage = homepage
        self.email = email
        self.balance = balance
        self.registered = True
        self.hair_colors = ['black', 'brown', 'blond', 'redhead']
        self.sex_choices = ('male', 'female')
        self.finger_count = 10
        self.uid = uuid.uuid1()
        self.time_registered = time_registered or dt.time(1, 23, 45, 6789)
        self.birthdate = birthdate or dt.date(2013, 1, 23)
        self.sex = sex
        self.employer = employer
        self.relatives = []
        self.various_data = various_data or {
            'pets': ['cat', 'dog'],
            'address': '1600 Pennsylvania Ave\n'
                       'Washington, DC 20006',
        }

    @property
    def since_created(self):
        return dt.datetime(2013, 11, 24) - self.created

    def __repr__(self):
        return '<User {0}>'.format(self.name)


class Blog(object):
    def __init__(self, title, user, collaborators=None, categories=None, id_=None):
        self.title = title
        self.user = user
        self.collaborators = collaborators or []  # List/tuple of users
        self.categories = categories
        self.id = id_

    def __contains__(self, item):
        return item.name in [each.name for each in self.collaborators]


class DummyModel(object):
    def __init__(self, foo):
        self.foo = foo

    def __eq__(self, other):
        return self.foo == other.foo

    def __str__(self):
        return 'bar {0}'.format(self.foo)

###### Schemas #####

class Uppercased(fields.Field):
    """Custom field formatting example."""

    def _serialize(self, value, attr, obj):
        if value:
            return value.upper()


def get_lowername(obj):
    if obj is None:
        return missing
    if isinstance(obj, dict):
        return obj.get('name').lower()
    else:
        return obj.name.lower()


class UserSchema(Schema):
    name = fields.String()
    age = fields.Float()
    created = fields.DateTime()
    created_formatted = fields.DateTime(format='%Y-%m-%d', attribute='created')
    created_iso = fields.DateTime(format='iso', attribute='created')
    updated = fields.DateTime()
    updated_local = fields.LocalDateTime(attribute='updated')
    species = fields.String(attribute='SPECIES')
    id = fields.String(default='no-id')
    uppername = Uppercased(attribute='name')
    homepage = fields.Url()
    email = fields.Email()
    balance = fields.Decimal()
    is_old = fields.Method('get_is_old')
    lowername = fields.Function(get_lowername)
    registered = fields.Boolean()
    hair_colors = fields.List(fields.Raw)
    sex_choices = fields.List(fields.Raw)
    finger_count = fields.Integer()
    uid = fields.UUID()
    time_registered = fields.Time()
    birthdate = fields.Date()
    since_created = fields.TimeDelta()
    sex = fields.Str(validate=validate.OneOf(['male', 'female']))
    various_data = fields.Dict()

    class Meta:
        render_module = simplejson

    def get_is_old(self, obj):
        if obj is None:
            return missing
        if isinstance(obj, dict):
            age = obj.get('age')
        else:
            age = obj.age
        try:
            return age > 80
        except TypeError as te:
            raise ValidationError(text_type(te))

    @post_load
    def make_user(self, data):
        return User(**data)

class UserMetaSchema(Schema):
    """The equivalent of the UserSchema, using the ``fields`` option."""
    uppername = Uppercased(attribute='name')
    balance = fields.Decimal()
    is_old = fields.Method('get_is_old')
    lowername = fields.Function(get_lowername)
    updated_local = fields.LocalDateTime(attribute='updated')
    species = fields.String(attribute='SPECIES')
    homepage = fields.Url()
    email = fields.Email()
    various_data = fields.Dict()

    def get_is_old(self, obj):
        if obj is None:
            return missing
        if isinstance(obj, dict):
            age = obj.get('age')
        else:
            age = obj.age
        try:
            return age > 80
        except TypeError as te:
            raise ValidationError(text_type(te))

    class Meta:
        fields = (
            'name', 'age', 'created', 'updated', 'id', 'homepage',
            'uppername', 'email', 'balance', 'is_old', 'lowername',
            'updated_local', 'species', 'registered', 'hair_colors',
            'sex_choices', 'finger_count', 'uid', 'time_registered',
            'birthdate', 'since_created', 'various_data',
        )


class UserExcludeSchema(UserSchema):
    class Meta:
<<<<<<< HEAD
        exclude = ("created", "updated",)
=======
        exclude = ('created', 'updated', 'field_not_found_but_thats_ok')
>>>>>>> cda2b4c9


class UserAdditionalSchema(Schema):
    lowername = fields.Function(lambda obj: obj.name.lower())

    class Meta:
        additional = ('name', 'age', 'created', 'email')


class UserIntSchema(UserSchema):
    age = fields.Integer()


class UserFloatStringSchema(UserSchema):
    age = fields.Float(as_string=True)


class ExtendedUserSchema(UserSchema):
    is_old = fields.Boolean()


class UserRelativeUrlSchema(UserSchema):
    homepage = fields.Url(relative=True)


class BlogSchema(Schema):
    title = fields.String()
    user = fields.Nested(UserSchema)
    collaborators = fields.Nested(UserSchema, many=True)
    categories = fields.List(fields.String)
    id = fields.String()


class BlogUserMetaSchema(Schema):
    user = fields.Nested(UserMetaSchema())
    collaborators = fields.Nested(UserMetaSchema, many=True)


class BlogSchemaMeta(Schema):
    """Same as BlogSerializer but using ``fields`` options."""
    user = fields.Nested(UserSchema)
    collaborators = fields.Nested(UserSchema, many=True)

    class Meta:
        fields = ('title', 'user', 'collaborators', 'categories', 'id')


class BlogOnlySchema(Schema):
    title = fields.String()
    user = fields.Nested(UserSchema)
    collaborators = fields.Nested(UserSchema, only=('id', ), many=True)


class BlogSchemaExclude(BlogSchema):
    user = fields.Nested(UserSchema, exclude=('uppername', 'species'))


class BlogSchemaOnlyExclude(BlogSchema):
    user = fields.Nested(UserSchema, only=('name', ), exclude=('name', 'species'))


class BlogSchemaPrefixedUser(BlogSchema):
    user = fields.Nested(UserSchema(prefix='usr_'))
    collaborators = fields.Nested(UserSchema(prefix='usr_'), many=True)


class mockjson(object):  # noqa

    @staticmethod
    def dumps(val):
        return "{'foo': 42}".encode('utf-8')

    @staticmethod
    def loads(val):
        return {'foo': 42}<|MERGE_RESOLUTION|>--- conflicted
+++ resolved
@@ -229,11 +229,7 @@
 
 class UserExcludeSchema(UserSchema):
     class Meta:
-<<<<<<< HEAD
-        exclude = ("created", "updated",)
-=======
-        exclude = ('created', 'updated', 'field_not_found_but_thats_ok')
->>>>>>> cda2b4c9
+        exclude = ('created', 'updated',)
 
 
 class UserAdditionalSchema(Schema):
