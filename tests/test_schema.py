--- conflicted
+++ resolved
@@ -1141,7 +1141,6 @@
         errors = s.validate({'foo': 42})
         assert errors['foo'] == [{'code': 'invalid_foo'}]
 
-<<<<<<< HEAD
     def test_raw_data_validation(self):
         class MySchema(Schema):
             foo = fields.Integer()
@@ -1155,7 +1154,7 @@
         s = MySchema()
         errors = s.validate({'foo': 1, 'bar': 42})
         assert errors['_schema'] == [{'code': 'invalid_bar'}]
-=======
+
     # https://github.com/marshmallow-code/marshmallow/issues/144
     def test_nested_schema_validators(self):
 
@@ -1178,7 +1177,7 @@
 
         schema = FirstLevel()
 
-        bad_data = {'second': {'third': None}}
+        bad_data = {'second': {'third': {}}}
         _, errors = schema.load(bad_data)
         expected = {
             'second': {
@@ -1187,7 +1186,6 @@
             }
         }
         assert errors == expected
->>>>>>> c86c2c30
 
 
 class TestPreprocessors:
