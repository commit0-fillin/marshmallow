--- conflicted
+++ resolved
@@ -1581,37 +1581,16 @@
         super().__init__(**kwargs)
 
         self.relative = relative
-<<<<<<< HEAD
         self.require_tld = require_tld
-        # Insert validation into self.validators so that multiple errors can be
-        # stored.
-        self.validators.insert(
-            0,
+        # Insert validation into self.validators so that multiple errors can be stored.
+        self.validators = [
             validate.URL(
                 relative=self.relative,
                 schemes=schemes,
                 require_tld=self.require_tld,
                 error=self.error_messages["invalid"],
-            ),
-        )
-=======
-        # Insert validation into self.validators so that multiple errors can be stored.
-        self.validators = (
-            [validate.URL(
-                relative=self.relative,
-                schemes=schemes,
-                error=self.error_messages['invalid']
-            )] + list(self.validators)
-        )
-
-    def _validated(self, value):
-        if value is None:
-            return None
-        return validate.URL(
-            relative=self.relative,
-            error=self.error_messages['invalid']
-        )(value)
->>>>>>> 7015fc43
+            )
+        ] + list(self.validators)
 
 
 class Email(String):
@@ -1625,25 +1604,11 @@
     default_error_messages = {"invalid": "Not a valid email address."}
 
     def __init__(self, *args, **kwargs):
-<<<<<<< HEAD
         super().__init__(*args, **kwargs)
-        # Insert validation into self.validators so that multiple errors can be
-        # stored.
-        self.validators.insert(0, validate.Email(error=self.error_messages["invalid"]))
-=======
-        String.__init__(self, *args, **kwargs)
         # Insert validation into self.validators so that multiple errors can be stored.
-        self.validators = (
-            [validate.Email(error=self.error_messages['invalid'])] + list(self.validators)
+        self.validators = [validate.Email(error=self.error_messages["invalid"])] + list(
+            self.validators
         )
-
-    def _validated(self, value):
-        if value is None:
-            return None
-        return validate.Email(
-            error=self.error_messages['invalid']
-        )(value)
->>>>>>> 7015fc43
 
 
 class Method(Field):
