--- conflicted
+++ resolved
@@ -97,18 +97,13 @@
         "This document is for the development version. "
         'For the stable version documentation, see <a href="/en/stable/">here</a>.'
     ),
-<<<<<<< HEAD
     "stable": (
         "<strong>Black Lives Matter.</strong> "
         'Support the <a href="https://eji.org/">Equal Justice Initiative</a> and '
         '<a href="https://colorofchange.org/">Color of Change</a>.'
     ),
     "2.x-line": (
-        'marshmallow 2 is no longer be supported as of 2020-08-18. '
-=======
-    '2.x-line': (
         'marshmallow 2 is no longer supported as of 2020-08-18. '
->>>>>>> 3a53f5e3
         '<a href="https://marshmallow.readthedocs.io/en/latest/upgrading.html#upgrading-to-3-0">'
         "Update your code to use marshmallow 3</a>."
     ),
