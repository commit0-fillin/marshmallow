# -*- coding: utf-8 -*-
"""Utility methods for marshmallow."""
from __future__ import absolute_import, unicode_literals

import collections
import datetime
import inspect
import json
import time
import types
from calendar import timegm
from decimal import Decimal, ROUND_HALF_EVEN, Context, Inexact
from email.utils import formatdate, parsedate
from pprint import pprint as py_pprint

<<<<<<< HEAD
from marshmallow.compat import binary_type, text_type
=======
from marshmallow.compat import OrderedDict, binary_type, text_type
from marshmallow.compat import get_func_args as compat_get_func_args
>>>>>>> 4457426e


dateutil_available = False
try:
    from dateutil import parser
    dateutil_available = True
except ImportError:
    dateutil_available = False

class _Missing(object):

    def __bool__(self):
        return False

    __nonzero__ = __bool__  # PY2 compat

    def __repr__(self):
        return '<marshmallow.missing>'


# Singleton value that indicates that a field's value is missing from input
# dict passed to :meth:`Schema.load`. If the field's value is not required,
# it's ``default`` value is used.
missing = _Missing()


def is_generator(obj):
    """Return True if ``obj`` is a generator
    """
    return inspect.isgeneratorfunction(obj) or inspect.isgenerator(obj)


def is_iterable_but_not_string(obj):
    """Return True if ``obj`` is an iterable object that isn't a string."""
    return (
        (isinstance(obj, collections.Iterable) and not hasattr(obj, "strip")) or is_generator(obj)
    )


def is_indexable_but_not_string(obj):
    """Return True if ``obj`` is indexable but isn't a string."""
    return not hasattr(obj, "strip") and hasattr(obj, "__getitem__")


def is_collection(obj):
    """Return True if ``obj`` is a collection type, e.g list, tuple, queryset."""
    return is_iterable_but_not_string(obj) and not isinstance(obj, collections.Mapping)


def is_instance_or_subclass(val, class_):
    """Return True if ``val`` is either a subclass or instance of ``class_``."""
    try:
        return issubclass(val, class_)
    except TypeError:
        return isinstance(val, class_)

def is_keyed_tuple(obj):
    """Return True if ``obj`` has keyed tuple behavior, such as
    namedtuples or SQLAlchemy's KeyedTuples.
    """
    return isinstance(obj, tuple) and hasattr(obj, '_fields')

def float_to_decimal(f):
    """Convert a floating point number to a Decimal with no loss of information.
        See: http://docs.python.org/release/2.6.7/library/decimal.html#decimal-faq
    """
    n, d = f.as_integer_ratio()
    numerator, denominator = Decimal(n), Decimal(d)
    ctx = Context(prec=60)
    result = ctx.divide(numerator, denominator)
    while ctx.flags[Inexact]:
        ctx.flags[Inexact] = False
        ctx.prec *= 2
        result = ctx.divide(numerator, denominator)
    return result

ZERO_DECIMAL = Decimal()

def decimal_to_fixed(value, precision):
    """Convert a `Decimal` to a fixed-precision number as a string."""
    return text_type(value.quantize(precision, rounding=ROUND_HALF_EVEN))


def to_marshallable_type(obj, field_names=None):
    """Helper for converting an object to a dictionary only if it is not
    dictionary already or an indexable object nor a simple type"""
    if obj is None:
        return None  # make it idempotent for None

    if hasattr(obj, '__marshallable__'):
        return obj.__marshallable__()

    if hasattr(obj, '__getitem__') and not is_keyed_tuple(obj):
        return obj  # it is indexable it is ok

    if isinstance(obj, types.GeneratorType):
        return list(obj)
    if field_names:
        # exclude field names that aren't actual attributes of the object
        attrs = set(dir(obj)) & set(field_names)
    else:
        attrs = set(dir(obj))
    return dict([(attr, getattr(obj, attr, None)) for attr in attrs
                  if not attr.startswith("__") and not attr.endswith("__")])


def pprint(obj, *args, **kwargs):
    """Pretty-printing function that can pretty-print OrderedDicts
    like regular dictionaries. Useful for printing the output of
    :meth:`marshmallow.Schema.dump`.
    """
    if isinstance(obj, collections.OrderedDict):
        print(json.dumps(obj, *args, **kwargs))
    else:
        py_pprint(obj, *args, **kwargs)

# From pytz: http://pytz.sourceforge.net/
ZERO = datetime.timedelta(0)
HOUR = datetime.timedelta(hours=1)


class UTC(datetime.tzinfo):
    """UTC

    Optimized UTC implementation. It unpickles using the single module global
    instance defined beneath this class declaration.
    """
    zone = "UTC"

    _utcoffset = ZERO
    _dst = ZERO
    _tzname = zone

    def fromutc(self, dt):
        if dt.tzinfo is None:
            return self.localize(dt)
        return super(utc.__class__, self).fromutc(dt)

    def utcoffset(self, dt):
        return ZERO

    def tzname(self, dt):
        return "UTC"

    def dst(self, dt):
        return ZERO

    def localize(self, dt, is_dst=False):
        '''Convert naive time to local time'''
        if dt.tzinfo is not None:
            raise ValueError('Not naive datetime (tzinfo is already set)')
        return dt.replace(tzinfo=self)

    def normalize(self, dt, is_dst=False):
        '''Correct the timezone information on the given datetime'''
        if dt.tzinfo is self:
            return dt
        if dt.tzinfo is None:
            raise ValueError('Naive time - no tzinfo set')
        return dt.astimezone(self)

    def __repr__(self):
        return "<UTC>"

    def __str__(self):
        return "UTC"

UTC = utc = UTC()  # UTC is a singleton


def local_rfcformat(dt):
    """Return the RFC822-formatted representation of a timezone-aware datetime
    with the UTC offset.
    """
    weekday = ["Mon", "Tue", "Wed", "Thu", "Fri", "Sat", "Sun"][dt.weekday()]
    month = ["Jan", "Feb", "Mar", "Apr", "May", "Jun", "Jul", "Aug", "Sep",
             "Oct", "Nov", "Dec"][dt.month - 1]
    tz_offset = dt.strftime("%z")
    return "%s, %02d %s %04d %02d:%02d:%02d %s" % (weekday, dt.day, month,
        dt.year, dt.hour, dt.minute, dt.second, tz_offset)


def rfcformat(dt, localtime=False):
    """Return the RFC822-formatted representation of a datetime object.

    :param datetime dt: The datetime.
    :param bool localtime: If ``True``, return the date relative to the local
        timezone instead of UTC, displaying the proper offset,
        e.g. "Sun, 10 Nov 2013 08:23:45 -0600"
    """
    if not localtime:
        return formatdate(timegm(dt.utctimetuple()))
    else:
        return local_rfcformat(dt)


def isoformat(dt, localtime=False, *args, **kwargs):
    """Return the ISO8601-formatted UTC representation of a datetime object.
    """
    if localtime and dt.tzinfo is not None:
        localized = dt
    else:
        if dt.tzinfo is None:
            localized = UTC.localize(dt)
        else:
            localized = dt.astimezone(UTC)
    return localized.isoformat(*args, **kwargs)


def from_datestring(datestring):
    """Parse an arbitrary datestring and return a datetime object using
    dateutils' parser.
    """
    if dateutil_available:
        return parser.parse(datestring)
    else:
        raise RuntimeError('from_datestring requires the python-dateutil library')

def from_rfc(datestring, use_dateutil=True):
    """Parse a RFC822-formatted datetime string and return a datetime object.

    Use dateutil's parser if possible.

    https://stackoverflow.com/questions/885015/how-to-parse-a-rfc-2822-date-time-into-a-python-datetime
    """
    # Use dateutil's parser if possible
    if dateutil_available and use_dateutil:
        return parser.parse(datestring)
    else:
        parsed = parsedate(datestring)  # as a tuple
        timestamp = time.mktime(parsed)
        return datetime.datetime.fromtimestamp(timestamp)


def from_iso(datestring, use_dateutil=True):
    """Parse an ISO8601-formatted datetime string and return a datetime object.

    Use dateutil's parser if possible and return a timezone-aware datetime.
    """
    # Use dateutil's parser if possible
    if dateutil_available and use_dateutil:
        return parser.parse(datestring)
    else:
        # Strip off timezone info.
        return datetime.datetime.strptime(datestring[:19], '%Y-%m-%dT%H:%M:%S')


def from_iso_time(timestring, use_dateutil=True):
    """Parse an ISO8601-formatted datetime string and return a datetime.time
    object.
    """
    if dateutil_available and use_dateutil:
        return parser.parse(timestring).time()
    else:
        if len(timestring) > 8:  # has microseconds
            fmt = '%H:%M:%S.%f'
        else:
            fmt = '%H:%M:%S'
        return datetime.datetime.strptime(timestring, fmt).time()

def from_iso_date(datestring, use_dateutil=True):
    if dateutil_available and use_dateutil:
        return parser.parse(datestring).date()
    else:
        return datetime.datetime.strptime(datestring[:10], '%Y-%m-%d').date()

def ensure_text_type(val):
    if isinstance(val, binary_type):
        val = val.decode('utf-8')
    return text_type(val)

def pluck(dictlist, key):
    """Extracts a list of dictionary values from a list of dictionaries.
    ::

        >>> dlist = [{'id': 1, 'name': 'foo'}, {'id': 2, 'name': 'bar'}]
        >>> pluck(dlist, 'id')
        [1, 2]
    """
    return [d[key] for d in dictlist]

# Various utilities for pulling keyed values from objects

def get_value(obj, key, default=missing):
    """Helper for pulling a keyed value off various types of objects"""
    if isinstance(key, int):
        return _get_value_for_key(obj, key, default)
    else:
        return _get_value_for_keys(obj, key.split('.'), default)


def _get_value_for_keys(obj, keys, default):
    if len(keys) == 1:
        return _get_value_for_key(obj, keys[0], default)
    else:
        return _get_value_for_keys(
            _get_value_for_key(obj, keys[0], default), keys[1:], default)


def _get_value_for_key(obj, key, default):
    try:
        return obj[key]
    except (KeyError, AttributeError, IndexError, TypeError):
        try:
            attr = getattr(obj, key)
            return attr() if callable(attr) else attr
        except AttributeError:
            return default
    return default


def callable_or_raise(obj):
    """Check that an object is callable, else raise a :exc:`ValueError`.
    """
    if not callable(obj):
        raise ValueError('Object {0!r} is not callable.'.format(obj))
    return obj


<<<<<<< HEAD
def _signature(func):
    if hasattr(inspect, 'signature'):
        return list(inspect.signature(func).parameters.keys())
    if hasattr(func, '__self__'):
        # Remove bound arg to match inspect.signature()
        return inspect.getargspec(func).args[1:]
    # All args are unbound
    return inspect.getargspec(func).args


def get_func_args(func):
    """Given a callable, return a tuple of argument names. Handles
    `functools.partial` objects and class-based callables.
    """
    if isinstance(func, functools.partial):
        return _signature(func.func)
    if inspect.isfunction(func) or inspect.ismethod(func):
        return _signature(func)
    # Callable class
    return _signature(func.__call__)
=======
get_func_args = compat_get_func_args
"""Given a callable, return a list of argument names.
Handles `functools.partial` objects and callable objects.
"""
>>>>>>> 4457426e


def if_none(value, default):
    return value if value is not None else default<|MERGE_RESOLUTION|>--- conflicted
+++ resolved
@@ -3,6 +3,7 @@
 from __future__ import absolute_import, unicode_literals
 
 import collections
+import functools
 import datetime
 import inspect
 import json
@@ -13,12 +14,7 @@
 from email.utils import formatdate, parsedate
 from pprint import pprint as py_pprint
 
-<<<<<<< HEAD
 from marshmallow.compat import binary_type, text_type
-=======
-from marshmallow.compat import OrderedDict, binary_type, text_type
-from marshmallow.compat import get_func_args as compat_get_func_args
->>>>>>> 4457426e
 
 
 dateutil_available = False
@@ -338,7 +334,6 @@
     return obj
 
 
-<<<<<<< HEAD
 def _signature(func):
     if hasattr(inspect, 'signature'):
         return list(inspect.signature(func).parameters.keys())
@@ -359,12 +354,6 @@
         return _signature(func)
     # Callable class
     return _signature(func.__call__)
-=======
-get_func_args = compat_get_func_args
-"""Given a callable, return a list of argument names.
-Handles `functools.partial` objects and callable objects.
-"""
->>>>>>> 4457426e
 
 
 def if_none(value, default):
