--- conflicted
+++ resolved
@@ -441,12 +441,7 @@
         if nested_obj is None:
             return None
         try:
-<<<<<<< HEAD
             ret = schema.dump(nested_obj, many=self.many)
-=======
-            ret = schema.dump(nested_obj, many=self.many,
-                              update_fields=not self.__updated_fields)
->>>>>>> 4d6a816e
         except ValidationError as exc:
             raise ValidationError(exc.messages, data=obj, valid_data=exc.valid_data)
         finally:
