--- conflicted
+++ resolved
@@ -1,7 +1,6 @@
 Changelog
 ---------
 
-<<<<<<< HEAD
 3.0.0b2 (unreleased)
 ++++++++++++++++++++
 
@@ -12,6 +11,10 @@
 Other changes:
 
 - *Backwards-incompatible*: ``validate.ContainsOnly`` allows empty and duplicate values (:issue:`516`, :issue:`603`). Thanks :user:`maximkulkin` for the suggestion and thanks :user:`lafrech` for the PR.
+
+Bug fixes:
+
+- Includes bug fixes from release 2.13.4.
 
 3.0.0b1 (2017-03-10)
 ++++++++++++++++++++
@@ -49,14 +52,13 @@
 - Remove ``__error_handler__``, ``__accessor__``, ``@Schema.error_handler``, and ``@Schema.accessor``. Override ``Schema.handle_error`` and ``Schema.get_attribute`` instead.
 - Remove ``func`` parameter of ``fields.Function``. Remove ``method_name`` parameter of ``fields.Method`` (issue:`325`). Use the ``serialize`` parameter instead.
 - Remove ``extra`` parameter from ``Schema``. Use a ``@post_dump`` method to add additional data.
-=======
+
 2.13.4 (2017-03-19)
 +++++++++++++++++++
 
 Bug fixes:
 
 - Fix symmetry of serialization and deserialization behavior when passing a dot-delimited path to the ``attribute`` parameter of fields (:issue:`450`). Thanks :user:`itajaja` for reporting.
->>>>>>> 0ea2e384
 
 2.13.3 (2017-03-11)
 +++++++++++++++++++
