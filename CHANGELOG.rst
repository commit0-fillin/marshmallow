Changelog
---------

<<<<<<< HEAD
3.0.3 (2019-09-04)
++++++++++++++++++

Bug fixes:

- Handle when ``data_key`` is an empty string (:issue:`1378`).
  Thanks :user:`jtrakk` for reporting.

3.0.2 (2019-09-04)
++++++++++++++++++

Bug fixes:

- Includes bug fix from 2.20.3 (:pr:`1376`).
- Fix incorrect ``super()`` call in ``SchemaMeta.__init__`` (:pr:`1362`).

3.0.1 (2019-08-21)
++++++++++++++++++

Bug fixes:

- Fix bug when nesting ``fields.DateTime`` within ``fields.List`` or ``fields.Tuple`` (:issue:`1357`).
  This bug was introduced in 3.0.0rc9. Thanks :user:`zblz` for reporting.

3.0.0 (2019-08-18)
++++++++++++++++++

Features:

- Optimize ``List(Nested(...))`` (:issue:`779`).
- Minor performance improvements and cleanup (:pr:`1328`).
- Add ``Schema.from_dict`` (:issue:`1312`).

Deprecations/Removals:

- ``Field.fail`` is deprecated. Use ``Field.make_error`` instead.
- Remove UUID validation from ``fields.UUID``, for consistency with other fields (:issue:`1132`).

Support:

- Various docs improvements (:pr:`1329`).

3.0.0rc9 (2019-07-31)
+++++++++++++++++++++

Features:

- *Backwards-incompatible*: Validation does not occur on serialization (:issue:`1132`).
  This significantly improves serialization performance.
- *Backwards-incompatible*: ``DateTime`` does not affect timezone information
  on serialization and deserialization (:issue:`1234`, :pr:`1287`).
- Add ``NaiveDateTime`` and ``AwareDateTime`` to enforce timezone awareness
  (:issue:`1234`, :pr:`1287`).
- *Backwards-incompatible*: ``List`` does not wrap single values in a list on
  serialization (:pr:`1307`).
- *Backwards-incompatible*: ``Schema.handle_error`` receives ``many`` and ``partial`` as keyword arguments (:pr:`1321`).
- Use `raise from` more uniformly to improve stack traces (:pr:`1313`).
- Rename ``Nested.__schema`` to ``Nested._schema`` to prevent name mangling (:issue:`1289`).
- Performance improvements (:pr:`1309`).

Deprecations/Removals:

- ``LocalDateTime`` is removed (:issue:`1234`).
- ``marshmallow.utils.utc`` is removed. Use ``datetime.timezone.utc`` instead.

Bug fixes:

- Fix behavior of `List(Nested("self"))` (`#779 (comment) <https://github.com/marshmallow-code/marshmallow/issues/779#issuecomment-396354987>`_).

Support:

- Document usage of  `validate.Regexp`'s usage `re.search` (:issue:`1285`). Thanks :user:`macdonaldezra`.

3.0.0rc8 (2019-07-04)
+++++++++++++++++++++

Features:

- Propagate ``only`` and ``exclude`` parameters to ``Nested`` fields
  within ``List`` and ``Dict`` (:issue:`779`, :issue:`946`).
- Use ``email.utils.parsedate_to_datetime`` instead of conditionally
  using dateutil for parsing RFC dates (:pr:`1246`).
- Use internal util functions instead of conditionally using dateutil
  for parsing  ISO 8601 datetimes, dates and times. Timezone info is now
  correctly deserialized whether or not dateutil is installed. (:pr:`1265`)
- Improve error messages for ``validate.Range``.
- Use ``raise from error`` for better stack traces (:pr:`1254`). Thanks
  :user:`fuhrysteve`.
- python-dateutil is no longer used. This resolves the inconsistent behavior
  based on the presence of python-dateutil (:issue:`497`, :issue:`1234`).

Bug fixes:

- Fix method resolution for ``__init__`` method of ``fields.Email`` and
  ``fields.URL`` (:issue:`1268`). Thanks :user:`dursk` for the catch and patch.
- Includes bug fixes from 2.19.4 and 2.19.5.

Other changes:

- *Backwards-incompatible*: Rename ``fields.List.container`` to ``fields.List.inner``,
  ``fields.Dict.key_container`` to ``fields.Dict.key_field``, and
  ``fields.Dict.value_container`` to ``fields.Dict.value_field``.
- Switch to Azure Pipelines for CI (:issue:`1261`).

3.0.0rc7 (2019-06-15)
+++++++++++++++++++++

Features:

- *Backwards-incompatible*: ``many`` is passed as a keyword argument to methods decorated with
  ``pre_load``, ``post_load``, ``pre_dump``, ``post_dump``,
  and ``validates_schema``. ``partial`` is passed as a keyword argument to
  methods decorated with ``pre_load``, ``post_load`` and ``validates_schema``.
  ``**kwargs`` should be added to all decorated methods.
- Add ``min_inclusive`` and ``max_exclusive`` parameters to
  ``validate.Range`` (:issue:`1221`). Thanks :user:`kdop` for the PR.

Bug fixes:

- Fix propagation of "partial" to Nested containers (part of :issue:`779`).
- Includes bug fix from 2.19.3.

Other changes:

- *Backwards-incompatible*: Use keyword-only arguments (:issue:`1216`).

3.0.0rc6 (2019-05-05)
+++++++++++++++++++++

Support:

- *Backwards-incompatible*: Remove support for Python 2 (:issue:`1120`).
  Only Python>=3.5 is supported.
  Thank you :user:`rooterkyberian` for the suggestion and the PR.
- *Backwards-incompatible*: Remove special-casing in ``fields.List`` and
  ``fields.Tuple`` for accessing nested attributes (:pr:`1188`).
  Use ``fields.List(fields.Pluck(...))`` instead.
- Add ``python_requires`` to ``setup.py`` (:pr:`1194`).
  Thanks :user:`hugovk`.
- Upgrade syntax with ``pyupgrade`` in pre-commit (:pr:`1195`). Thanks
  again :user:`hugovk`.

3.0.0rc5 (2019-03-30)
+++++++++++++++++++++

Features:

- Allow input value to be included in error messages
  for a number of fields (:pr:`1129`). Thanks :user:`hdoupe` for the PR.
- Improve default error messages for ``OneOf`` and ``ContainsOnly``
  (:issue:`885`). Thanks :user:`mcgfeller` for the suggestion
  and :user:`maxalbert` for the PR.

Deprecations/Removals:

- Remove ``fields.FormattedString`` (:issue:`1141`). Use
  ``fields.Function`` or ``fields.Method`` instead.

Bug fixes:

- Includes bug fix from 2.19.2.

3.0.0rc4 (2019-02-08)
+++++++++++++++++++++

Features:

- Add ``fields.Tuple`` (:issue:`1103`) Thanks :user:`zblz` for the PR.
- Add ``fields.Mapping``, which makes it easier to support other
  mapping types (e.g. ``OrderedDict``)  (:issue:`1092`).
  Thank :user:`sayanarijit` for the suggestion and the PR.

3.0.0rc3 (2019-01-13)
+++++++++++++++++++++

Features:

- Make the error messages for "unknown fields" and "invalid data type"
  configurable (:issue:`852`). Thanks :user:`Dunstrom` for the PR.
- ``fields.Boolean`` parses ``"yes"``/``"no"`` values (:pr:`1081`).
  Thanks :user:`r1b`.

Other changes:

- *Backwards-incompatible with previous 3.x versions*: Change ordering
  of ``keys`` and ``values`` arguments to ``fields.Dict``.
- Remove unused code in `marshmallow.utils`: ``is_indexable_but_not_string``,
  ``float_to_decimal``, ``decimal_to_fixed``, ``from_iso`` (:pr:`1088`).
- Remove unused ``marshmallow.compat.string_types``.

Bug fixes:

- Includes bug fix from 2.18.0.

3.0.0rc2 (2019-01-03)
+++++++++++++++++++++

Features:

- Add ``register`` *class Meta* option to allow bypassing marshmallow's
  internal class registry when memory usage is critical (:issue:`660`).

Bug fixes:

- Fix serializing dict-like objects with properties (:issue:`1060`).
  Thanks :user:`taion` for the fix.
- Fix populating ``ValidationError.valid_data`` for ``List`` and
  ``Dict`` fields (:issue:`766`).

Other changes:

- Add ``marshmallow.__version_info__`` (:pr:`1074`).
- Remove the ``marshmallow.marshalling`` internal module (:pr:`1070`).
- A ``ValueError`` is raised when the ``missing`` parameter is passed
  for required fields (:issue:`1040`).
- Extra keyword arguments passed to ``ValidationError`` in validators
  are no longer passed to the final ``ValidationError`` raised upon
  validation completion (:issue:`996`).

3.0.0rc1 (2018-11-29)
+++++++++++++++++++++

Features:

- *Backwards-incompatible*: Rework ``ValidationError`` API.
  It now expects a single field name, and error structures are merged
  in the final ``ValidationError`` raised when validation completes.
  This allows schema-level validators to raise errors for individual
  fields (:issue:`441`). Thanks :user:`maximkulkin` for
  writing the original ``merge_errors`` implementation in :pr:`442` and thanks
  :user:`lafrech` for completing the implementation in :pr:`1026`.

Bug fixes:

- Fix ``TypeError`` when serializing ``None`` with ``Pluck`` (:pr:`1049`).
  Thanks :user:`toffan` for the catch and patch.

3.0.0b20 (2018-11-01)
+++++++++++++++++++++

Bug fixes:

- Includes bug fixes from 2.16.2 and 2.16.3.

3.0.0b19 (2018-10-24)
+++++++++++++++++++++

Features:

- Support partial loading of nested fields (:pr:`438`). Thanks
  :user:`arbor-dwatson` for the PR. *Note*: Subclasses of ``fields.Nested``
  now take an additional ``partial`` parameter in the ``_deserialize``
  method.

Bug fixes:

- Restore ``Schema.TYPE_MAPPING``, which was removed in 3.0.0b17 (:issue:`1012`).

Other changes:

- *Backwards-incompatible*: ``_serialize`` and ``_deserialize`` methods of
all ``fields.Field`` subclasses must accept ``**kwargs`` (:pr:`1007`).


3.0.0b18 (2018-10-15)
+++++++++++++++++++++

Bug fixes:

- Fix ``Date`` deserialization when using custom format (:issue:`1001`). Thanks
  :user:`Ondkloss` for reporting.

Deprecations/Removals:

- ``prefix`` parameter or ``Schema`` class is removed (:issue:`991`). The same
  can be achieved using a ``@post_dump`` method.


3.0.0b17 (2018-10-13)
+++++++++++++++++++++

Features:

- Add ``format`` option to ``Date`` field (:pr:`869`).
- *Backwards-incompatible*: Rename ``DateTime``'s ``dateformat`` Meta option
  to ``datetimeformat``. ``dateformat`` now applies to ``Date`` (:pr:`869`).
  Thanks :user:`knagra` for implementing these changes.
- Enforce ISO 8601 when deserializing date and time (:issue:`899`).
  Thanks :user:`dushr` for the report and the work on the PR.
- *Backwards-incompatible*: Raise ``ValueError`` on ``Schema`` instantiation in
  case of ``attribute`` or ``data_key`` collision (:pr:`992`).

Bug fixes:

- Fix inconsistencies in field inference by refactoring the inference feature
  into a dedicated field (:issue:`809`). Thanks :user:`taion` for the PR.
- When ``unknown`` is not passed to ``Nested``, default to nested ``Schema``
  ``unknown`` meta option rather than ``RAISE`` (:pr:`963`).
  Thanks :user:`vgavro` for the PR.
- Fix loading behavior of ``fields.Pluck`` (:pr:`990`).
- Includes bug fix from 2.16.0.

3.0.0b16 (2018-09-20)
+++++++++++++++++++++

Bug fixes:

- Fix ``root`` attribute for nested container fields
  on inheriting schemas (:issue:`956`). Thanks :user:`bmcbu`
  for reporting.

3.0.0b15 (2018-09-18)
+++++++++++++++++++++

Bug fixes:

- Raise ``ValidationError`` instead of ``TypeError`` when non-iterable types are
  validated with ``many=True`` (:issue:`851`).
- ``many=True`` no longer iterates over ``str`` and ``collections.abc.Mapping`` objects and instead
  raises a ``ValidationError`` with ``{'_schema': ['Invalid input type.']}`` (:issue:`930`).
- Return ``[]`` as ``ValidationError.valid_data`` instead of ``{}`` when
  ``many=True`` (:issue:`907`).

Thanks :user:`tuukkamustonen` for implementing these changes.

3.0.0b14 (2018-09-15)
+++++++++++++++++++++

Features:

- Add ``fields.Pluck`` for serializing a single field from a nested object
  (:issue:`800`). Thanks :user:`timc13` for the feedback and :user:`deckar01`
  for the implementation.
- *Backwards-incompatible*: Passing a string argument as ``only`` to
  ``fields.Nested`` is no longer supported. Use ``fields.Pluck`` instead
  (:issue:`800`).
- Raise a `StringNotCollectionError` if ``only`` or ``exclude`` is
  passed as a string to ``fields.Nested`` (:pr:`931`).
- *Backwards-incompatible*: ``Float`` takes an ``allow_nan`` parameter to
  explicitly allow serializing and deserializing special values (``nan``,
  ``inf`` and ``-inf``). ``allow_nan`` defaults to ``False``.

Other changes:

- *Backwards-incompatible*: ``Nested`` field now defaults to ``unknown=RAISE``
  instead of ``EXCLUDE``. This harmonizes behavior with ``Schema`` that
  already defaults to ``RAISE`` (:issue:`908`). Thanks :user:`tuukkamustonen`.
- Tested against Python 3.7.

3.0.0b13 (2018-08-04)
+++++++++++++++++++++

Bug fixes:

- Errors reported by a schema-level validator for a field in a ``Nested`` field
  are stored under corresponding field name, not ``_schema`` key (:pr:`862`).
- Includes bug fix from 2.15.4.

Other changes:

- *Backwards-incompatible*: The ``unknown`` option now defaults to ``RAISE``
  (`#524 (comment) <https://github.com/marshmallow-code/marshmallow/issues/524#issuecomment-397165731>`_,
  :issue:`851`).
- *Backwards-incompatible*: When a schema error is raised with a ``dict`` as
  payload, the ``dict`` overwrites any existing error list. Before this change,
  it would be appended to the list.
- Raise a `StringNotCollectionError` if ``only`` or ``exclude`` is
  passed as a string (:issue:`316`). Thanks :user:`paulocheque` for
  reporting.

3.0.0b12 (2018-07-04)
+++++++++++++++++++++

Features:

- The behavior to apply when encountering unknown fields while deserializing
  can be controlled with the ``unknown`` option (:issue:`524`,
  :issue:`747`, :issue:`127`).
  It makes it possible to either "include", "exclude", or "raise".
  Thanks :user:`tuukkamustonen` for the suggestion and thanks
  :user:`ramnes` for the PR.

.. warning::

  The default for ``unknown`` will be changed to ``RAISE`` in the
  next release.

Other changes:

- *Backwards-incompatible*: Pre/Post-processors MUST return modified data.
  Returning ``None`` does not imply data were mutated (:issue:`347`). Thanks
  :user:`tdevelioglu` for reporting.
- *Backwards-incompatible*: ``only`` and ``exclude`` are bound by
  declared and additional fields. A ``ValueError`` is raised if invalid
  fields are passed (:issue:`636`). Thanks :user:`jan-23` for reporting.
  Thanks :user:`ikilledthecat` and :user:`deckar01` for the PRs.
- Format code using pre-commit (:pr:`855`).

Deprecations/Removals:

- ``ValidationError.fields`` is removed (:issue:`840`). Access field
  instances from ``Schema.fields``.

3.0.0b11 (2018-05-20)
+++++++++++++++++++++

Features:

- Clean up code for schema hooks (:pr:`814`). Thanks :user:`taion`.
- Minor performance improvement from simplifying ``utils.get_value`` (:pr:`811`). Thanks again :user:`taion`.
- Add ``require_tld`` argument to ``fields.URL`` (:issue:`749`). Thanks
  :user:`DenerKup` for reporting and thanks :user:`surik00` for the PR.
- ``fields.UUID`` deserializes ``bytes`` strings using ``UUID(bytes=b'...')`` (:pr:`625`).
  Thanks :user:`JeffBerger` for the suggestion and the PR.

Bug fixes:

- Fields nested within ``Dict`` correctly inherit context from their
  parent schema (:issue:`820`). Thanks :user:`RosanneZe` for reporting
  and :user:`deckar01` for the PR.
- Includes bug fix from 2.15.3.


3.0.0b10 (2018-05-10)
+++++++++++++++++++++

Bug fixes:

- Includes bugfixes from 2.15.2.

3.0.0b9 (2018-04-25)
++++++++++++++++++++

Features:

- *Backwards-incompatible*: ``missing`` and ``default`` values are
  passed in deserialized form (:issue:`378`). Thanks :user:`chadrik` for
  the suggestion and thanks :user:`lafrech` for the PR.

Bug fixes:

- Includes the bugfix from 2.15.1.

3.0.0b8 (2018-03-24)
++++++++++++++++++++

Features:

- *Backwards-incompatible*: Add ``data_key`` parameter to fields for
  specifying the key in the input and output data dict. This
  parameter replaces both ``load_from`` and ``dump_to`` (:issue:`717`).
  Thanks :user:`lafrech`.
- *Backwards-incompatible*: When `pass_original=True` is passed to one
  of the decorators and a collection is being (de)serialized, the
  `original_data` argument will be a single object unless
  `pass_many=True` is also passed to the decorator (:issue:`315`,
  :issue:`743`). Thanks :user:`stj` for the PR.
- *Backwards-incompatible*: Don't recursively check nested required
  fields when the Nested field's key is missing (:issue:`319`). This
  reverts :pr:`235`. Thanks :user:`chekunkov` reporting and thanks
  :user:`lafrech` for the PR.
- *Backwards-incompatible*: Change error message collection for `Dict` field (:issue:`730`). Note:
  this is backwards-incompatible with previous 3.0.0bX versions.
  Thanks :user:`shabble` for the report and thanks :user:`lafrech` for the PR.

3.0.0b7 (2018-02-03)
++++++++++++++++++++

Features:

- *Backwards-incompatible*: Schemas are always strict (:issue:`377`).
  The ``strict`` parameter is removed.
- *Backwards-incompatible*: `Schema().load` and `Schema().dump` return ``data`` instead of a
  ``(data, errors)`` tuple (:issue:`598`).
- *Backwards-incomaptible*: `Schema().load(None)` raises a
  `ValidationError` (:issue:`511`).

See :ref:`upgrading_3_0` for a guide on updating your code.

Thanks :user:`lafrech` for implementing these changes.
Special thanks to :user:`MichalKononenko`, :user:`douglas-treadwell`, and
:user:`maximkulkin` for the discussions on these changes.


Other changes:

- *Backwards-incompatible*: Field name is not checked when ``load_from``
  is specified (:pr:`714`). Thanks :user:`lafrech`.

Support:

- Add `Code of Conduct <https://marshmallow.readthedocs.io/en/dev/code_of_conduct.html>`_.


3.0.0b6 (2018-01-02)
++++++++++++++++++++

Bug fixes:

- Fixes `ValidationError.valid_data` when a nested field contains errors
  (:issue:`710`). This bug was introduced in 3.0.0b3. Thanks
  :user:`lafrech`.

Other changes:

- *Backwards-incompatible*: ``Email`` and ``URL`` fields don't validate
  on serialization (:issue:`608`). This makes them more consistent with the other
  fields and improves serialization performance. Thanks again :user:`lafrech`.
- ``validate.URL`` requires square brackets around IPv6 URLs (:issue:`707`). Thanks :user:`harlov`.

3.0.0b5 (2017-12-30)
++++++++++++++++++++

Features:

- Add support for structured dictionaries by providing values and keys arguments to the
  ``Dict`` field's constructor. This mirrors the ``List``
  field's ability to validate its items (:issue:`483`). Thanks :user:`deckar01`.

Other changes:

- *Backwards-incompatible*: ``utils.from_iso`` is deprecated in favor of
  ``utils.from_iso_datetime`` (:issue:`694`). Thanks :user:`sklarsa`.

3.0.0b4 (2017-10-23)
++++++++++++++++++++

Features:

- Add support for millisecond, minute, hour, and week precisions to
  ``fields.TimeDelta`` (:issue:`537`). Thanks :user:`Fedalto` for the
  suggestion and the PR.
- Includes features from release 2.14.0.


Support:

- Copyright year in docs uses CHANGELOG.rst's modified date for
  reproducible builds (:issue:`679`). Thanks :user:`bmwiedemann`.
- Test against Python 3.6 in tox. Thanks :user:`Fedalto`.
- Fix typo in exception message (:issue:`659`). Thanks :user:`wonderbeyond`
  for reporting and thanks :user:`yoichi` for the PR.

3.0.0b3 (2017-08-20)
++++++++++++++++++++

Features:

- Add ``valid_data`` attribute to ``ValidationError``.
- Add ``strict`` parameter to ``Integer`` (:issue:`667`). Thanks
  :user:`yoichi`.

Deprecations/Removals:

- Deprecate ``json_module`` option in favor of ``render_module`` (:issue:`364`, :issue:`130`). Thanks :user:`justanr` for the suggestion.

Bug fixes:

- Includes bug fixes from releases 2.13.5 and 2.13.6.
- *Backwards-incompatible* : ``Number`` fields don't accept booleans as valid input (:issue:`623`). Thanks :user:`tuukkamustonen` for the suggestion and thanks :user:`rowillia` for the PR.

Support:

- Add benchmark script. Thanks :user:`rowillia`.

3.0.0b2 (2017-03-19)
++++++++++++++++++++

Features:

- Add ``truthy`` and ``falsy`` params to ``fields.Boolean`` (:issue:`580`). Thanks :user:`zwack` for the PR. Note: This is potentially a breaking change if your code passes the `default` parameter positionally. Pass `default` as a keyword argument instead, e.g. ``fields.Boolean(default=True)``.

Other changes:

- *Backwards-incompatible*: ``validate.ContainsOnly`` allows empty and duplicate values (:issue:`516`, :issue:`603`). Thanks :user:`maximkulkin` for the suggestion and thanks :user:`lafrech` for the PR.

Bug fixes:

- Includes bug fixes from release 2.13.4.

3.0.0b1 (2017-03-10)
++++++++++++++++++++

Features:

- ``fields.Nested`` respects ``only='field'`` when deserializing (:issue:`307`). Thanks :user:`erlingbo` for the suggestion and the PR.
- ``fields.Boolean`` parses ``"on"``/``"off"`` (:issue:`580`). Thanks :user:`marcellarius` for the suggestion.


Other changes:

- Includes changes from release 2.13.2.
- *Backwards-incompatible*: ``skip_on_field_errors`` defaults to ``True`` for ``validates_schema`` (:issue:`352`).

3.0.0a1 (2017-02-26)
++++++++++++++++++++

Features:

- ``dump_only`` and ``load_only`` for ``Function`` and ``Method`` are set based on ``serialize`` and ``deserialize`` arguments (:issue:`328`).

Other changes:

- *Backwards-incompatible*: ``fields.Method`` and ``fields.Function`` no longer swallow ``AttributeErrors`` (:issue:`395`). Thanks :user:`bereal` for the suggestion.
- *Backwards-incompatible*: ``validators.Length`` is no longer a subclass of ``validators.Range`` (:issue:`458`). Thanks :user:`deckar01` for the catch and patch.
- *Backwards-incompatible*: ``utils.get_func_args`` no longer returns bound arguments. This is consistent with the behavior of ``inspect.signature``. This change prevents a DeprecationWarning on Python 3.5 (:issue:`415`, :issue:`479`). Thanks :user:`deckar01` for the PR.
- *Backwards-incompatible*: Change the signature of ``utils.get_value`` and ``Schema.get_attribute`` for consistency with Python builtins (e.g. ``getattr``) (:issue:`341`). Thanks :user:`stas` for reporting and thanks :user:`deckar01` for the PR.
- *Backwards-incompatible*: Don't unconditionally call callable attributes (:issue:`430`, reverts :issue:`242`). Thanks :user:`mirko` for the suggestion.
- Drop support for Python 2.6 and 3.3.

Deprecation/Removals:

- Remove ``__error_handler__``, ``__accessor__``, ``@Schema.error_handler``, and ``@Schema.accessor``. Override ``Schema.handle_error`` and ``Schema.get_attribute`` instead.
- Remove ``func`` parameter of ``fields.Function``. Remove ``method_name`` parameter of ``fields.Method`` (issue:`325`). Use the ``serialize`` parameter instead.
- Remove ``extra`` parameter from ``Schema``. Use a ``@post_dump`` method to add additional data.
=======
2.20.4 (2019-09-11)
+++++++++++++++++++

Bug fixes:

- Respect the ``many`` value on ``Schema`` instances passed to ``Nested`` (:issue:`1160`).
  Thanks :user:`Kamforka` for reporting.
>>>>>>> ca1cc3c0

2.20.3 (2019-09-04)
+++++++++++++++++++

Bug fixes:

- Don't swallow ``TypeError`` exceptions raised by ``Field._bind_to_schema`` or ``Schema.on_bind_field`` (:pr:`1376`).

2.20.2 (2019-08-20)
+++++++++++++++++++

Bug fixes:

- Prevent warning about importing from ``collections`` on Python 3.7
  (:pr:`1354`). Thanks :user:`nicktimko` for the PR.

2.20.1 (2019-08-13)
+++++++++++++++++++

Bug fixes:

- Fix bug that raised ``TypeError`` when invalid data type is
  passed to a nested schema with ``@validates`` (:issue:`1342`).

2.20.0 (2019-08-10)
+++++++++++++++++++

Bug fixes:

- Fix deprecated functions' compatibility with Python 2 (:issue:`1337`).
  Thanks :user:`airstandley` for the catch and patch.
- Fix error message consistency for invalid input types on nested fields (:issue:`1303`).
  This is a backport of the fix in :pr:`857`. Thanks :user:`cristi23` for the
  thorough bug report and the PR.

Deprecation/Removal:

- Python 2.6 is no longer officially supported (:issue:`1274`).

2.19.5 (2019-06-18)
+++++++++++++++++++

Bug fixes:

- Fix deserializing ISO8601-formatted datetimes with less than 6-digit
  miroseconds (:issue:`1251`). Thanks :user:`diego-plan9` for reporting.

2.19.4 (2019-06-16)
+++++++++++++++++++

Bug fixes:

- Microseconds no longer gets lost when deserializing datetimes without dateutil
  installed (:issue:`1147`).

2.19.3 (2019-06-15)
+++++++++++++++++++

Bug fixes:

- Fix bug where nested fields in ``Meta.exclude`` would not work on
  multiple instantiations (:issue:`1212`). Thanks :user:`MHannila` for
  reporting.

2.19.2 (2019-03-30)
+++++++++++++++++++

Bug fixes:

- Handle ``OverflowError`` when (de)serializing large integers with
  ``fields.Float`` (:pr:`1177`). Thanks :user:`brycedrennan` for the PR.

2.19.1 (2019-03-16)
+++++++++++++++++++

Bug fixes:

- Fix bug where ``Nested(many=True)`` would skip first element when
  serializing a generator (:issue:`1163`). Thanks :user:`khvn26` for the
  catch and patch.

2.19.0 (2019-03-07)
+++++++++++++++++++

Deprecation/Removal:

- A `RemovedInMarshmallow3` warning is raised when using
  `fields.FormattedString`. Use `fields.Method` or `fields.Function`
  instead (:issue:`1141`).

2.18.1 (2019-02-15)
+++++++++++++++++++

Bug fixes:

- A ``ChangedInMarshmallow3Warning`` is no longer raised when
  ``strict=False`` (:issue:`1108`). Thanks :user:`Aegdesil` for
  reporting.

2.18.0 (2019-01-13)
+++++++++++++++++++

Features:

- Add warnings for functions in ``marshmallow.utils`` that are removed in
  marshmallow 3.

Bug fixes:

- Copying ``missing`` with ``copy.copy`` or ``copy.deepcopy`` will not
  duplicate it (:pr:`1099`).

2.17.0 (2018-12-26)
+++++++++++++++++++

Features:

- Add ``marshmallow.__version_info__`` (:pr:`1074`).
- Add warnings for API that is deprecated or changed to help users
  prepare for marshmallow 3 (:pr:`1075`).

2.16.3 (2018-11-01)
+++++++++++++++++++

Bug fixes:

- Prevent memory leak when dynamically creating classes with ``type()``
  (:issue:`732`). Thanks :user:`asmodehn` for writing the tests to
  reproduce this issue.

2.16.2 (2018-10-30)
+++++++++++++++++++

Bug fixes:

- Prevent warning about importing from ``collections`` on Python 3.7
  (:issue:`1027`). Thanks :user:`nkonin` for reporting and
  :user:`jmargeta` for the PR.

2.16.1 (2018-10-17)
+++++++++++++++++++

Bug fixes:

- Remove spurious warning about implicit collection handling
  (:issue:`998`). Thanks :user:`lalvarezguillen` for reporting.

2.16.0 (2018-10-10)
+++++++++++++++++++

Bug fixes:

- Allow username without password in basic auth part of the url in
  ``fields.Url`` (:pr:`982`). Thanks user:`alefnula` for the PR.

Other changes:

- Drop support for Python 3.3 (:pr:`987`).

2.15.6 (2018-09-20)
+++++++++++++++++++

Bug fixes:

- Prevent ``TypeError`` when a non-collection is passed to a ``Schema`` with ``many=True``.
  Instead, raise ``ValidationError`` with ``{'_schema': ['Invalid input type.']}`` (:issue:`906`).
- Fix ``root`` attribute for nested container fields on list
  on inheriting schemas (:issue:`956`). Thanks :user:`bmcbu`
  for reporting.

These fixes were backported from 3.0.0b15 and 3.0.0b16.


2.15.5 (2018-09-15)
+++++++++++++++++++

Bug fixes:

- Handle empty SQLAlchemy lazy lists gracefully when dumping (:issue:`948`).
  Thanks :user:`vke-code` for the catch and :user:`YuriHeupa` for the patch.

2.15.4 (2018-08-04)
+++++++++++++++++++

Bug fixes:

- Respect ``load_from`` when reporting errors for ``@validates('field_name')``
  (:issue:`748`). Thanks :user:`m-novikov` for the catch and patch.

2.15.3 (2018-05-20)
+++++++++++++++++++

Bug fixes:

- Fix passing ``only`` as a string to ``nested`` when the passed field
  defines ``dump_to`` (:issue:`800`, :issue:`822`). Thanks
  :user:`deckar01` for the catch and patch.

2.15.2 (2018-05-10)
+++++++++++++++++++

Bug fixes:

- Fix a race condition in validation when concurrent threads use the
  same ``Schema`` instance (:issue:`783`). Thanks :user:`yupeng0921` and
  :user:`lafrech` for the fix.
- Fix serialization behavior of
  ``fields.List(fields.Integer(as_string=True))`` (:issue:`788`). Thanks
  :user:`cactus` for reporting and :user:`lafrech` for the fix.
- Fix behavior of ``exclude`` parameter when passed from parent to
  nested schemas (:issue:`728`). Thanks :user:`timc13` for reporting and
  :user:`deckar01` for the fix.

2.15.1 (2018-04-25)
+++++++++++++++++++

Bug fixes:

- :cve:`CVE-2018-17175`: Fix behavior when an empty list is passed as the ``only`` argument
  (:issue:`772`). Thanks :user:`deckar01` for reporting and thanks
  :user:`lafrech` for the fix.

2.15.0 (2017-12-02)
+++++++++++++++++++

Bug fixes:

- Handle ``UnicodeDecodeError`` when deserializing ``bytes`` with a
  ``String`` field (:issue:`650`). Thanks :user:`dan-blanchard` for the
  suggestion and thanks :user:`4lissonsilveira` for the PR.

2.14.0 (2017-10-23)
+++++++++++++++++++

Features:

- Add ``require_tld`` parameter to ``validate.URL`` (:issue:`664`).
  Thanks :user:`sduthil` for the suggestion and the PR.

2.13.6 (2017-08-16)
+++++++++++++++++++

Bug fixes:

- Fix serialization of types that implement `__getitem__`
  (:issue:`669`). Thanks :user:`MichalKononenko`.

2.13.5 (2017-04-12)
+++++++++++++++++++

Bug fixes:

- Fix validation of iso8601-formatted dates (:issue:`556`). Thanks :user:`lafrech` for reporting.

2.13.4 (2017-03-19)
+++++++++++++++++++

Bug fixes:

- Fix symmetry of serialization and deserialization behavior when passing a dot-delimited path to the ``attribute`` parameter of fields (:issue:`450`). Thanks :user:`itajaja` for reporting.

2.13.3 (2017-03-11)
+++++++++++++++++++

Bug fixes:

- Restore backwards-compatibility of ``SchemaOpts`` constructor (:issue:`597`). Thanks :user:`Wesmania` for reporting and thanks :user:`frol` for the fix.

2.13.2 (2017-03-10)
+++++++++++++++++++

Bug fixes:

- Fix inheritance of ``ordered`` option when ``Schema`` subclasses define ``class Meta`` (:issue:`593`). Thanks :user:`frol`.

Support:

- Update contributing docs.

2.13.1 (2017-03-04)
+++++++++++++++++++

Bug fixes:

- Fix sorting on Schema subclasses when ``ordered=True`` (:issue:`592`). Thanks :user:`frol`.

2.13.0 (2017-02-18)
+++++++++++++++++++

Features:

- Minor optimizations (:issue:`577`). Thanks :user:`rowillia` for the PR.

2.12.2 (2017-01-30)
+++++++++++++++++++

Bug fixes:

- Unbound fields return `None` rather returning the field itself. This fixes a corner case introduced in :issue:`572`. Thanks :user:`touilleMan` for reporting and :user:`YuriHeupa` for the fix.

2.12.1 (2017-01-23)
+++++++++++++++++++

Bug fixes:

- Fix behavior when a ``Nested`` field is composed within a ``List`` field (:issue:`572`). Thanks :user:`avish` for reporting and :user:`YuriHeupa` for the PR.

2.12.0 (2017-01-22)
+++++++++++++++++++

Features:

- Allow passing nested attributes (e.g. ``'child.field'``) to the ``dump_only`` and ``load_only`` parameters of ``Schema`` (:issue:`572`). Thanks :user:`YuriHeupa` for the PR.
- Add ``schemes`` parameter to ``fields.URL`` (:issue:`574`). Thanks :user:`mosquito` for the PR.

2.11.1 (2017-01-08)
+++++++++++++++++++

Bug fixes:

- Allow ``strict`` class Meta option to be overriden by constructor (:issue:`550`). Thanks :user:`douglas-treadwell` for reporting and thanks :user:`podhmo` for the PR.

2.11.0 (2017-01-08)
+++++++++++++++++++

Features:

- Import ``marshmallow.fields`` in ``marshmallow/__init__.py`` to save an import when importing the ``marshmallow`` module (:issue:`557`). Thanks :user:`mindojo-victor`.

Support:

- Documentation: Improve example in "Validating Original Input Data" (:issue:`558`). Thanks :user:`altaurog`.
- Test against Python 3.6.

2.10.5 (2016-12-19)
+++++++++++++++++++

Bug fixes:

- Reset user-defined kwargs passed to ``ValidationError`` on each ``Schema.load`` call (:issue:`565`). Thanks :user:`jbasko` for the catch and patch.

Support:

- Tests: Fix redefinition of ``test_utils.test_get_value()`` (:issue:`562`). Thanks :user:`nelfin`.

2.10.4 (2016-11-18)
+++++++++++++++++++

Bug fixes:

- `Function` field works with callables that use Python 3 type annotations (:issue:`540`). Thanks :user:`martinstein` for reporting and thanks :user:`sabinem`, :user:`lafrech`, and :user:`maximkulkin` for the work on the PR.

2.10.3 (2016-10-02)
+++++++++++++++++++

Bug fixes:

- Fix behavior for serializing missing data with ``Number`` fields when ``as_string=True`` is passed (:issue:`538`). Thanks :user:`jessemyers` for reporting.

2.10.2 (2016-09-25)
+++++++++++++++++++

Bug fixes:

- Use fixed-point notation rather than engineering notation when serializing with ``Decimal`` (:issue:`534`). Thanks :user:`gdub`.
- Fix UUID validation on serialization and deserialization of ``uuid.UUID`` objects (:issue:`532`). Thanks :user:`pauljz`.

2.10.1 (2016-09-14)
+++++++++++++++++++

Bug fixes:

- Fix behavior when using ``validate.Equal(False)`` (:issue:`484`). Thanks :user:`pktangyue` for reporting and thanks :user:`tuukkamustonen` for the fix.
- Fix ``strict`` behavior when errors are raised in ``pre_dump``/``post_dump`` processors (:issue:`521`). Thanks :user:`tvuotila` for the catch and patch.
- Fix validation of nested fields on dumping (:issue:`528`). Thanks again :user:`tvuotila`.

2.10.0 (2016-09-05)
+++++++++++++++++++

Features:

- Errors raised by pre/post-load/dump methods will be added to a schema's errors dictionary (:issue:`472`). Thanks :user:`dbertouille` for the suggestion and for the PR.

2.9.1 (2016-07-21)
++++++++++++++++++

Bug fixes:

- Fix serialization of ``datetime.time`` objects with microseconds (:issue:`464`). Thanks :user:`Tim-Erwin` for reporting and thanks :user:`vuonghv` for the fix.
- Make ``@validates`` consistent with field validator behavior: if validation fails, the field will not be included in the deserialized output (:issue:`391`). Thanks :user:`martinstein` for reporting and thanks :user:`vuonghv` for the fix.

2.9.0 (2016-07-06)
++++++++++++++++++

- ``Decimal`` field coerces input values to a string before deserializing to a `decimal.Decimal` object in order to avoid transformation of float values under 12 significant digits (:issue:`434`, :issue:`435`). Thanks :user:`davidthornton` for the PR.

2.8.0 (2016-06-23)
++++++++++++++++++

Features:

- Allow ``only`` and ``exclude`` parameters to take nested fields, using dot-delimited syntax (e.g. ``only=['blog.author.email']``) (:issue:`402`). Thanks :user:`Tim-Erwin` and :user:`deckar01` for the discussion and implementation.

Support:

- Update tasks.py for compatibility with invoke>=0.13.0. Thanks :user:`deckar01`.

2.7.3 (2016-05-05)
++++++++++++++++++

- Make ``field.parent`` and ``field.name`` accessible to ``on_bind_field`` (:issue:`449`). Thanks :user:`immerrr`.

2.7.2 (2016-04-27)
++++++++++++++++++

No code changes in this release. This is a reupload in order to distribute an sdist for the last hotfix release. See :issue:`443`.

Support:

- Update license entry in setup.py to fix RPM distributions (:issue:`433`). Thanks :user:`rrajaravi` for reporting.

2.7.1 (2016-04-08)
++++++++++++++++++

Bug fixes:

- Only add Schemas to class registry if a class name is provided. This allows Schemas to be
  constructed dynamically using the ``type`` constructor without getting added to the class registry (which is useful for saving memory).

2.7.0 (2016-04-04)
++++++++++++++++++

Features:

- Make context available to ``Nested`` field's ``on_bind_field`` method (:issue:`408`). Thanks :user:`immerrr` for the PR.
- Pass through user ``ValidationError`` kwargs (:issue:`418`). Thanks :user:`russelldavies` for helping implement this.

Other changes:

- Remove unused attributes ``root``, ``parent``, and ``name`` from ``SchemaABC`` (:issue:`410`). Thanks :user:`Tim-Erwin` for the PR.

2.6.1 (2016-03-17)
++++++++++++++++++

Bug fixes:

- Respect `load_from` when reporting errors for nested required fields (:issue:`414`). Thanks :user:`yumike`.

2.6.0 (2016-02-01)
++++++++++++++++++

Features:

- Add ``partial`` argument to ``Schema.validate`` (:issue:`379`). Thanks :user:`tdevelioglu` for the PR.
- Add ``equal`` argument to ``validate.Length``. Thanks :user:`daniloakamine`.
- Collect all validation errors for each item deserialized by a ``List`` field (:issue:`345`). Thanks :user:`maximkulkin` for the report and the PR.

2.5.0 (2016-01-16)
++++++++++++++++++

Features:

- Allow a tuple of field names to be passed as the ``partial`` argument to ``Schema.load`` (:issue:`369`). Thanks :user:`tdevelioglu` for the PR.
- Add ``schemes`` argument to ``validate.URL`` (:issue:`356`).

2.4.2 (2015-12-08)
++++++++++++++++++

Bug fixes:

- Prevent duplicate error messages when validating nested collections (:issue:`360`). Thanks :user:`alexmorken` for the catch and patch.

2.4.1 (2015-12-07)
++++++++++++++++++

Bug fixes:

- Serializing an iterator will not drop the first item (:issue:`343`, :issue:`353`). Thanks :user:`jmcarp` for the patch. Thanks :user:`edgarallang` and :user:`jmcarp` for reporting.

2.4.0 (2015-12-06)
++++++++++++++++++

Features:

- Add ``skip_on_field_errors`` parameter to ``validates_schema`` (:issue:`323`). Thanks :user:`jjvattamattom` for the suggestion and :user:`d-sutherland` for the PR.

Bug fixes:

- Fix ``FormattedString`` serialization (:issue:`348`). Thanks :user:`acaird` for reporting.
- Fix ``@validates`` behavior when used when ``attribute`` is specified and ``strict=True`` (:issue:`350`). Thanks :user:`density` for reporting.

2.3.0 (2015-11-22)
++++++++++++++++++

Features:

- Add ``dump_to`` parameter to fields (:issue:`310`). Thanks :user:`ShayanArmanPercolate` for the suggestion. Thanks :user:`franciscod` and :user:`ewang` for the PRs.
- The ``deserialize`` function passed to ``fields.Function`` can optionally receive a ``context`` argument (:issue:`324`). Thanks :user:`DamianHeard`.
- The ``serialize`` function passed to ``fields.Function`` is optional (:issue:`325`). Thanks again :user:`DamianHeard`.
- The ``serialize`` function passed to ``fields.Method`` is optional (:issue:`329`). Thanks :user:`justanr`.

Deprecation/Removal:

- The ``func`` argument of ``fields.Function`` has been renamed to ``serialize``.
- The ``method_name`` argument of ``fields.Method`` has been renamed to ``serialize``.

``func`` and ``method_name`` are still present for backwards-compatibility, but they will both be removed in marshmallow 3.0.

2.2.1 (2015-11-11)
++++++++++++++++++

Bug fixes:

- Skip field validators for fields that aren't included in ``only`` (:issue:`320`). Thanks :user:`carlos-alberto` for reporting and :user:`eprikazc` for the PR.

2.2.0 (2015-10-26)
++++++++++++++++++

Features:

- Add support for partial deserialization with the ``partial`` argument to ``Schema`` and ``Schema.load`` (:issue:`290`). Thanks :user:`taion`.

Deprecation/Removals:

- ``Query`` and ``QuerySelect`` fields are removed.
- Passing of strings to ``required`` and ``allow_none`` is removed. Pass the ``error_messages`` argument instead.

Support:

- Add example of Schema inheritance in docs (:issue:`225`). Thanks :user:`martinstein` for the suggestion and :user:`juanrossi` for the PR.
- Add "Customizing Error Messages" section to custom fields docs.

2.1.3 (2015-10-18)
++++++++++++++++++

Bug fixes:

- Fix serialization of collections for which `iter` will modify position, e.g. Pymongo cursors (:issue:`303`). Thanks :user:`Mise` for the catch and patch.

2.1.2 (2015-10-14)
++++++++++++++++++

Bug fixes:

- Fix passing data to schema validator when using ``@validates_schema(many=True)`` (:issue:`297`). Thanks :user:`d-sutherland` for reporting.
- Fix usage of ``@validates`` with a nested field when ``many=True`` (:issue:`298`). Thanks :user:`nelfin` for the catch and patch.

2.1.1 (2015-10-07)
++++++++++++++++++

Bug fixes:

- ``Constant`` field deserializes to its value regardless of whether its field name is present in input data (:issue:`291`). Thanks :user:`fayazkhan` for reporting.

2.1.0 (2015-09-30)
++++++++++++++++++

Features:

- Add ``Dict`` field for arbitrary mapping data (:issue:`251`). Thanks :user:`dwieeb` for adding this and :user:`Dowwie` for the suggestion.
- Add ``Field.root`` property, which references the field's Schema.

Deprecation/Removals:

- The ``extra`` param of ``Schema`` is deprecated. Add extra data in a ``post_load`` method instead.
- ``UnmarshallingError`` and ``MarshallingError`` are removed.

Bug fixes:

- Fix storing multiple schema-level validation errors (:issue:`287`). Thanks :user:`evgeny-sureev` for the patch.
- If ``missing=None`` on a field, ``allow_none`` will be set to ``True``.

Other changes:

- A ``List's`` inner field will have the list field set as its parent. Use ``root`` to access the ``Schema``.

2.0.0 (2015-09-25)
++++++++++++++++++

Features:

- Make error messages configurable at the class level and instance level (``Field.default_error_messages`` attribute and ``error_messages`` parameter, respectively).

Deprecation/Removals:

- Remove ``make_object``. Use a ``post_load`` method instead (:issue:`277`).
- Remove the ``error`` parameter and attribute of ``Field``.
- Passing string arguments to ``required`` and ``allow_none`` is deprecated. Pass the ``error_messages`` argument instead. **This API will be removed in version 2.2**.
- Remove ``Arbitrary``, ``Fixed``, and ``Price`` fields (:issue:`86`). Use ``Decimal`` instead.
- Remove ``Select`` / ``Enum`` fields (:issue:`135`). Use the ``OneOf`` validator instead.

Bug fixes:

- Fix error format for ``Nested`` fields when ``many=True``. Thanks :user:`alexmorken`.
- ``pre_dump`` methods are invoked before implicit field creation. Thanks :user:`makmanalp` for reporting.
- Return correct "required" error message for ``Nested`` field.
- The ``only`` argument passed to a ``Schema`` is bounded by the ``fields`` option (:issue:`183`). Thanks :user:`lustdante` for the suggestion.

Changes from 2.0.0rc2:

- ``error_handler`` and ``accessor`` options are replaced with the ``handle_error`` and ``get_attribute`` methods :issue:`284`.
- Remove ``marshmallow.compat.plain_function`` since it is no longer used.
- Non-collection values are invalid input for ``List`` field (:issue:`231`). Thanks :user:`density` for reporting.
- Bug fix: Prevent infinite loop when validating a required, self-nested field. Thanks :user:`Bachmann1234` for the fix.

2.0.0rc2 (2015-09-16)
+++++++++++++++++++++

Deprecation/Removals:

- ``make_object`` is deprecated. Use a ``post_load`` method instead (:issue:`277`). **This method will be removed in the final 2.0 release**.
- ``Schema.accessor`` and ``Schema.error_handler`` decorators are deprecated. Define the ``accessor`` and ``error_handler`` class Meta options instead.

Bug fixes:

- Allow non-field names to be passed to ``ValidationError`` (:issue:`273`). Thanks :user:`evgeny-sureev` for the catch and patch.

Changes from 2.0.0rc1:

- The ``raw`` parameter of the ``pre_*``, ``post_*``, ``validates_schema`` decorators was renamed to ``pass_many`` (:issue:`276`).
- Add ``pass_original`` parameter to ``post_load`` and ``post_dump`` (:issue:`216`).
- Methods decorated with the ``pre_*``, ``post_*``, and ``validates_*`` decorators must be instance methods. Class methods and instance methods are not supported at this time.

2.0.0rc1 (2015-09-13)
+++++++++++++++++++++

Features:

- *Backwards-incompatible*: ``fields.Field._deserialize`` now takes ``attr`` and ``data`` as arguments (:issue:`172`). Thanks :user:`alexmic` and :user:`kevinastone` for the suggestion.
- Allow a ``Field's`` ``attribute`` to be modified during deserialization (:issue:`266`). Thanks :user:`floqqi`.
- Allow partially-valid data to be returned for ``Nested`` fields (:issue:`269`). Thanks :user:`jomag` for the suggestion.
- Add ``Schema.on_bind_field`` hook which allows a ``Schema`` to modify its fields when they are bound.
- Stricter validation of string, boolean, and number fields (:issue:`231`). Thanks :user:`touilleMan` for the suggestion.
- Improve consistency of error messages.

Deprecation/Removals:

- ``Schema.validator``, ``Schema.preprocessor``, and ``Schema.data_handler`` are removed. Use ``validates_schema``, ``pre_load``, and ``post_dump`` instead.
- ``QuerySelect``  and ``QuerySelectList`` are deprecated (:issue:`227`). **These fields will be removed in version 2.1.**
- ``utils.get_callable_name`` is removed.

Bug fixes:

- If a date format string is passed to a ``DateTime`` field, it is always used for deserialization (:issue:`248`). Thanks :user:`bartaelterman` and :user:`praveen-p`.

Support:

- Documentation: Add "Using Context" section to "Extending Schemas" page (:issue:`224`).
- Include tests and docs in release tarballs (:issue:`201`).
- Test against Python 3.5.

2.0.0b5 (2015-08-23)
++++++++++++++++++++

Features:

- If a field corresponds to a callable attribute, it will be called upon serialization. Thanks :user:`alexmorken`.
- Add ``load_only`` and ``dump_only`` class Meta options. Thanks :user:`kelvinhammond`.
- If a ``Nested`` field is required, recursively validate any required fields in the nested schema (:issue:`235`). Thanks :user:`max-orhai`.
- Improve error message if a list of dicts is not passed to a ``Nested`` field for which ``many=True``. Thanks again :user:`max-orhai`.

Bug fixes:

- `make_object` is only called after all validators and postprocessors have finished (:issue:`253`). Thanks :user:`sunsongxp` for reporting.
- If an invalid type is passed to ``Schema`` and ``strict=False``, store a ``_schema`` error in the errors dict rather than raise an exception (:issue:`261`). Thanks :user:`density` for reporting.

Other changes:

- ``make_object`` is only called when input data are completely valid (:issue:`243`). Thanks :user:`kissgyorgy` for reporting.
- Change default error messages for ``URL`` and ``Email`` validators so that they don't include user input (:issue:`255`).
- ``Email`` validator permits email addresses with non-ASCII characters, as per RFC 6530 (:issue:`221`). Thanks :user:`lextoumbourou` for reporting and :user:`mwstobo` for sending the patch.

2.0.0b4 (2015-07-07)
++++++++++++++++++++

Features:

- ``List`` field respects the ``attribute`` argument of the inner field. Thanks :user:`jmcarp`.
- The ``container`` field ``List`` field has access to its parent ``Schema`` via its ``parent`` attribute. Thanks again :user:`jmcarp`.

Deprecation/Removals:

- Legacy validator functions have been removed (:issue:`73`). Use the class-based validators in ``marshmallow.validate`` instead.

Bug fixes:

- ``fields.Nested`` correctly serializes nested ``sets`` (:issue:`233`). Thanks :user:`traut`.

Changes from 2.0.0b3:

- If ``load_from`` is used on deserialization, the value of ``load_from`` is used as the key in the errors dict (:issue:`232`). Thanks :user:`alexmorken`.

2.0.0b3 (2015-06-14)
+++++++++++++++++++++

Features:

- Add ``marshmallow.validates_schema`` decorator for defining schema-level validators (:issue:`116`).
- Add ``marshmallow.validates`` decorator for defining field validators as Schema methods (:issue:`116`). Thanks :user:`philtay`.
- Performance improvements.
- Defining ``__marshallable__`` on complex objects is no longer necessary.
- Add ``fields.Constant``. Thanks :user:`kevinastone`.

Deprecation/Removals:

- Remove ``skip_missing`` class Meta option. By default, missing inputs are excluded from serialized output (:issue:`211`).
- Remove optional ``context`` parameter that gets passed to methods for ``Method`` fields.
- ``Schema.validator`` is deprecated. Use ``marshmallow.validates_schema`` instead.
- ``utils.get_func_name`` is removed. Use ``utils.get_callable_name`` instead.

Bug fixes:

- Fix serializing values from keyed tuple types (regression of :issue:`28`). Thanks :user:`makmanalp` for reporting.

Other changes:

- Remove unnecessary call to ``utils.get_value`` for ``Function`` and ``Method`` fields (:issue:`208`). Thanks :user:`jmcarp`.
- Serializing a collection without passing ``many=True`` will not result in an error. Be very careful to pass the ``many`` argument when necessary.

Support:

- Documentation: Update Flask and Peewee examples. Update Quickstart.

Changes from 2.0.0b2:

- ``Boolean`` field serializes ``None`` to ``None``, for consistency with other fields (:issue:`213`). Thanks :user:`cmanallen` for reporting.
- Bug fix: ``load_only`` fields do not get validated during serialization.
- Implicit passing of original, raw data to Schema validators is removed. Use ``@marshmallow.validates_schema(pass_original=True)`` instead.

2.0.0b2 (2015-05-03)
++++++++++++++++++++

Features:

- Add useful ``__repr__`` methods to validators (:issue:`204`). Thanks :user:`philtay`.
- *Backwards-incompatible*: By default, ``NaN``, ``Infinity``, and ``-Infinity`` are invalid values for ``fields.Decimal``. Pass ``allow_nan=True`` to allow these values. Thanks :user:`philtay`.

Changes from 2.0.0b1:

- Fix serialization of ``None`` for `Time`, `TimeDelta`, and `Date` fields (a regression introduced in 2.0.0a1).

Includes bug fixes from 1.2.6.

2.0.0b1 (2015-04-26)
++++++++++++++++++++

Features:

- Errored fields will not appear in (de)serialized output dictionaries (:issue:`153`, :issue:`202`).
- Instantiate ``OPTIONS_CLASS`` in ``SchemaMeta``. This makes ``Schema.opts`` available in metaclass methods. It also causes validation to occur earlier (upon ``Schema`` class declaration rather than instantiation).
- Add ``SchemaMeta.get_declared_fields`` class method to support adding additional declared fields.

Deprecation/Removals:

- Remove ``allow_null`` parameter of ``fields.Nested`` (:issue:`203`).

Changes from 2.0.0a1:

- Fix serialization of `None` for ``fields.Email``.

2.0.0a1 (2015-04-25)
++++++++++++++++++++

Features:

- *Backwards-incompatible*: When ``many=True``, the errors dictionary returned by ``dump`` and ``load`` will be keyed on the indices of invalid items in the (de)serialized collection (:issue:`75`). Add ``index_errors=False`` on a Schema's ``class Meta`` options to disable this behavior.
- *Backwards-incompatible*: By default, fields will raise a ValidationError if the input is ``None``. The ``allow_none`` parameter can override this behavior.
- *Backwards-incompatible*: A ``Field's`` ``default`` parameter is only used if explicitly set and the field's value is missing in the input to `Schema.dump`. If not set, the key will not be present in the serialized output for missing values . This is the behavior for *all* fields. ``fields.Str`` no longer defaults to ``''``, ``fields.Int`` no longer defaults to ``0``, etc. (:issue:`199`). Thanks :user:`jmcarp` for the feedback.
- In ``strict`` mode, a ``ValidationError`` is raised. Error messages are accessed via the ``ValidationError's`` ``messages`` attribute (:issue:`128`).
- Add ``allow_none`` parameter to ``fields.Field``. If ``False`` (the default), validation fails when the field's value is ``None`` (:issue:`76`, :issue:`111`). If ``allow_none`` is ``True``, ``None`` is considered valid and will deserialize to ``None``.
- Schema-level validators can store error messages for multiple fields (:issue:`118`). Thanks :user:`ksesong` for the suggestion.
- Add ``pre_load``, ``post_load``, ``pre_dump``, and ``post_dump`` Schema method decorators for defining pre- and post- processing routines (:issue:`153`, :issue:`179`). Thanks :user:`davidism`, :user:`taion`, and :user:`jmcarp` for the suggestions and feedback. Thanks :user:`taion` for the implementation.
- Error message for ``required`` validation is configurable. (:issue:`78`). Thanks :user:`svenstaro` for the suggestion. Thanks :user:`0xDCA` for the implementation.
- Add ``load_from`` parameter to fields (:issue:`125`). Thanks :user:`hakjoon`.
- Add ``load_only`` and ``dump_only`` parameters to fields (:issue:`61`, :issue:`87`). Thanks :user:`philtay`.
- Add `missing` parameter to fields (:issue:`115`). Thanks :user:`philtay`.
- Schema validators can take an optional ``raw_data`` argument which contains raw input data, incl. data not specified in the schema (:issue:`127`). Thanks :user:`ryanlowe0`.
- Add ``validate.OneOf`` (:issue:`135`) and ``validate.ContainsOnly`` (:issue:`149`) validators. Thanks :user:`philtay`.
- Error messages for validators can be interpolated with `{input}` and other values (depending on the validator).
- ``fields.TimeDelta`` always serializes to an integer value in order to avoid rounding errors (:issue:`105`). Thanks :user:`philtay`.
- Add ``include`` class Meta option to support field names which are Python keywords (:issue:`139`). Thanks :user:`nickretallack` for the suggestion.
- ``exclude`` parameter is respected when used together with ``only`` parameter (:issue:`165`). Thanks :user:`lustdante` for the catch and patch.
- ``fields.List`` works as expected with generators and sets (:issue:`185`). Thanks :user:`sergey-aganezov-jr`.

Deprecation/Removals:

- ``MarshallingError`` and ``UnmarshallingError`` error are deprecated in favor of a single ``ValidationError`` (:issue:`160`).
- ``context`` argument passed to Method fields is deprecated. Use ``self.context`` instead (:issue:`184`).
- Remove ``ForcedError``.
- Remove support for generator functions that yield validators (:issue:`74`). Plain generators of validators are still supported.
- The ``Select/Enum`` field is deprecated in favor of using `validate.OneOf` validator (:issue:`135`).
- Remove legacy, pre-1.0 API (``Schema.data`` and ``Schema.errors`` properties) (:issue:`73`).
- Remove ``null`` value.

Other changes:

- ``Marshaller``, ``Unmarshaller`` were moved to ``marshmallow.marshalling``. These should be considered private API (:issue:`129`).
- Make ``allow_null=True`` the default for ``Nested`` fields. This will make ``None`` serialize to ``None`` rather than a dictionary with empty values (:issue:`132`). Thanks :user:`nickrellack` for the suggestion.

1.2.6 (2015-05-03)
++++++++++++++++++

Bug fixes:

- Fix validation error message for ``fields.Decimal``.
- Allow error message for ``fields.Boolean`` to be customized with the ``error`` parameter (like other fields).

1.2.5 (2015-04-25)
++++++++++++++++++

Bug fixes:

- Fix validation of invalid types passed to a ``Nested`` field when ``many=True`` (:issue:`188`). Thanks :user:`juanrossi` for reporting.

Support:

- Fix pep8 dev dependency for flake8. Thanks :user:`taion`.

1.2.4 (2015-03-22)
++++++++++++++++++

Bug fixes:

- Fix behavior of ``as_string`` on ``fields.Integer`` (:issue:`173`). Thanks :user:`taion` for the catch and patch.

Other changes:

- Remove dead code from ``fields.Field``. Thanks :user:`taion`.

Support:

- Correction to ``_postprocess`` method in docs. Thanks again :user:`taion`.

1.2.3 (2015-03-15)
++++++++++++++++++

Bug fixes:

- Fix inheritance of ``ordered`` class Meta option (:issue:`162`). Thanks :user:`stephenfin` for reporting.

1.2.2 (2015-02-23)
++++++++++++++++++

Bug fixes:

- Fix behavior of ``skip_missing`` and ``accessor`` options when ``many=True`` (:issue:`137`). Thanks :user:`3rdcycle`.
- Fix bug that could cause an ``AttributeError`` when nesting schemas with schema-level validators (:issue:`144`). Thanks :user:`vovanbo` for reporting.

1.2.1 (2015-01-11)
++++++++++++++++++

Bug fixes:

- A ``Schema's`` ``error_handler``--if defined--will execute if ``Schema.validate`` returns validation errors (:issue:`121`).
- Deserializing `None` returns `None` rather than raising an ``AttributeError`` (:issue:`123`). Thanks :user:`RealSalmon` for the catch and patch.

1.2.0 (2014-12-22)
++++++++++++++++++

Features:

- Add ``QuerySelect`` and ``QuerySelectList`` fields (:issue:`84`).
- Convert validators in ``marshmallow.validate`` into class-based callables to make them easier to use when declaring fields (:issue:`85`).
- Add ``Decimal`` field which is safe to use when dealing with precise numbers (:issue:`86`).

Thanks :user:`philtay` for these contributions.

Bug fixes:

- ``Date`` fields correctly deserializes to a ``datetime.date`` object when ``python-dateutil`` is not installed (:issue:`79`). Thanks :user:`malexer` for the catch and patch.
- Fix bug that raised an ``AttributeError`` when using a class-based validator.
- Fix ``as_string`` behavior of Number fields when serializing to default value.
- Deserializing ``None`` or the empty string with either a ``DateTime``, ``Date``, ``Time`` or ``TimeDelta`` results in the correct unmarshalling errors (:issue:`96`). Thanks :user:`svenstaro` for reporting and helping with this.
- Fix error handling when deserializing invalid UUIDs (:issue:`106`). Thanks :user:`vesauimonen` for the catch and patch.
- ``Schema.loads`` correctly defaults to use the value of ``self.many`` rather than defaulting to ``False`` (:issue:`108`). Thanks :user:`davidism` for the catch and patch.
- Validators, data handlers, and preprocessors are no longer shared between schema subclasses (:issue:`88`). Thanks :user:`amikholap` for reporting.
- Fix error handling when passing a ``dict`` or ``list`` to a ``ValidationError`` (:issue:`110`). Thanks :user:`ksesong` for reporting.

Deprecation:

- The validator functions in the ``validate`` module are deprecated in favor of the class-based validators (:issue:`85`).
- The ``Arbitrary``, ``Price``, and ``Fixed`` fields are deprecated in favor of the ``Decimal`` field (:issue:`86`).

Support:

- Update docs theme.
- Update contributing docs (:issue:`77`).
- Fix namespacing example in "Extending Schema" docs. Thanks :user:`Ch00k`.
- Exclude virtualenv directories from syntax checking (:issue:`99`). Thanks :user:`svenstaro`.


1.1.0 (2014-12-02)
++++++++++++++++++

Features:

- Add ``Schema.validate`` method which validates input data against a schema. Similar to ``Schema.load``, but does not call ``make_object`` and only returns the errors dictionary.
- Add several validation functions to the ``validate`` module. Thanks :user:`philtay`.
- Store field name and instance on exceptions raised in ``strict`` mode.

Bug fixes:

- Fix serializing dictionaries when field names are methods of ``dict`` (e.g. ``"items"``). Thanks :user:`rozenm` for reporting.
- If a Nested field is passed ``many=True``, ``None`` serializes to an empty list. Thanks :user:`nickretallack` for reporting.
- Fix behavior of ``many`` argument passed to ``dump`` and ``load``. Thanks :user:`svenstaro` for reporting and helping with this.
- Fix ``skip_missing`` behavior for ``String`` and ``List`` fields. Thanks :user:`malexer` for reporting.
- Fix compatibility with python-dateutil 2.3.
- More consistent error messages across DateTime, TimeDelta, Date, and Time fields.

Support:

- Update Flask and Peewee examples.

1.0.1 (2014-11-18)
++++++++++++++++++

Hotfix release.

- Ensure that errors dictionary is correctly cleared on each call to Schema.dump and Schema.load.

1.0.0 (2014-11-16)
++++++++++++++++++

Adds new features, speed improvements, better error handling, and updated documentation.

- Add ``skip_missing`` ``class Meta`` option.
- A field's ``default`` may be a callable.
- Allow accessor function to be configured via the ``Schema.accessor`` decorator or the ``__accessor__`` class member.
- ``URL`` and ``Email`` fields are validated upon serialization.
- ``dump`` and ``load`` can receive the ``many`` argument.
- Move a number of utility functions from fields.py to utils.py.
- More useful ``repr`` for ``Field`` classes.
- If a field's default is ``fields.missing`` and its serialized value is ``None``, it will not be included in the final serialized result.
- Schema.dumps no longer coerces its result to a binary string on Python 3.
- *Backwards-incompatible*: Schema output is no longer an ``OrderedDict`` by default. If you want ordered field output, you must explicitly set the ``ordered`` option to ``True``.
- *Backwards-incompatible*: `error` parameter of the `Field` constructor is deprecated. Raise a `ValidationError` instead.
- Expanded test coverage.
- Updated docs.

1.0.0-a (2014-10-19)
++++++++++++++++++++

Major reworking and simplification of the public API, centered around support for deserialization, improved validation, and a less stateful ``Schema`` class.

* Rename ``Serializer`` to ``Schema``.
* Support for deserialization.
* Use the ``Schema.dump`` and ``Schema.load`` methods for serializing and deserializing, respectively.
* *Backwards-incompatible*: Remove ``Serializer.json`` and ``Serializer.to_json``. Use ``Schema.dumps`` instead.
* Reworked fields interface.
* *Backwards-incompatible*: ``Field`` classes implement ``_serialize`` and ``_deserialize`` methods. ``serialize`` and ``deserialize`` comprise the public API for a ``Field``. ``Field.format`` and ``Field.output`` have been removed.
* Add ``exceptions.ForcedError`` which allows errors to be raised during serialization (instead of storing errors in the ``errors`` dict).
* *Backwards-incompatible*: ``DateTime`` field serializes to ISO8601 format by default (instead of RFC822).
* *Backwards-incompatible*: Remove ``Serializer.factory`` method. It is no longer necessary with the ``dump`` method.
* *Backwards-incompatible*: Allow nesting a serializer within itself recursively. Use ``exclude`` or ``only`` to prevent infinite recursion.
* *Backwards-incompatible*: Multiple errors can be stored for a single field. The errors dictionary returned by ``load`` and ``dump`` have lists of error messages keyed by field name.
* Remove ``validated`` decorator. Validation occurs within ``Field`` methods.
* ``Function`` field raises a ``ValueError`` if an uncallable object is passed to its constructor.
* ``Nested`` fields inherit context from their parent.
* Add ``Schema.preprocessor`` and ``Schema.validator`` decorators for registering preprocessing and schema-level validation functions respectively.
* Custom error messages can be specified by raising a ``ValidationError`` within a validation function.
* Extra keyword arguments passed to a Field are stored as metadata.
* Fix ordering of field output.
* Fix behavior of the ``required`` parameter on ``Nested`` fields.
* Fix serializing keyed tuple types (e.g. ``namedtuple``) with ``class Meta`` options.
* Fix default value for ``Fixed`` and ``Price`` fields.
* Fix serialization of binary strings.
* ``Schemas`` can inherit fields from non-``Schema`` base classes (e.g. mixins). Also, fields are inherited according to the MRO (rather than recursing over base classes). Thanks :user:`jmcarp`.
* Add ``Str``, ``Bool``, and ``Int`` field class aliases.

0.7.0 (2014-06-22)
++++++++++++++++++

* Add ``Serializer.error_handler`` decorator that registers a custom error handler.
* Add ``Serializer.data_handler`` decorator that registers data post-processing callbacks.
* *Backwards-incompatible*: ``process_data`` method is deprecated. Use the ``data_handler`` decorator instead.
* Fix bug that raised error when passing ``extra`` data together with ``many=True``. Thanks :user:`buttsicles` for reporting.
* If ``required=True`` validation is violated for a given ``Field``, it will raise an error message that is different from the message specified by the ``error`` argument. Thanks :user:`asteinlein`.
* More generic error message raised when required field is missing.
* ``validated`` decorator should only wrap a ``Field`` class's ``output`` method.

0.6.0 (2014-06-03)
++++++++++++++++++

* Fix bug in serializing keyed tuple types, e.g. ``namedtuple`` and ``KeyedTuple``.
* Nested field can load a serializer by its class name as a string. This makes it easier to implement 2-way nesting.
* Make Serializer.data override-able.

0.5.5 (2014-05-02)
++++++++++++++++++

* Add ``Serializer.factory`` for creating a factory function that returns a Serializer instance.
* ``MarshallingError`` stores its underlying exception as an instance variable. This is useful for inspecting errors.
* ``fields.Select`` is aliased to ``fields.Enum``.
* Add ``fields.__all__`` and ``marshmallow.__all__`` so that the modules can be more easily extended.
* Expose ``Serializer.OPTIONS_CLASS`` as a class variable so that options defaults can be overridden.
* Add ``Serializer.process_data`` hook that allows subclasses to manipulate the final output data.

0.5.4 (2014-04-17)
++++++++++++++++++

* Add ``json_module`` class Meta option.
* Add ``required`` option to fields . Thanks :user:`DeaconDesperado`.
* Tested on Python 3.4 and PyPy.

0.5.3 (2014-03-02)
++++++++++++++++++

* Fix ``Integer`` field default. It is now ``0`` instead of ``0.0``. Thanks :user:`kalasjocke`.
* Add ``context`` param to ``Serializer``. Allows accessing arbitrary objects in ``Function`` and ``Method`` fields.
* ``Function`` and ``Method`` fields raise ``MarshallingError`` if their argument is uncallable.


0.5.2 (2014-02-10)
++++++++++++++++++

* Enable custom field validation via the ``validate`` parameter.
* Add ``utils.from_rfc`` for parsing RFC datestring to Python datetime object.

0.5.1 (2014-02-02)
++++++++++++++++++

* Avoid unnecessary attribute access in ``utils.to_marshallable_type`` for improved performance.
* Fix RFC822 formatting for localized datetimes.

0.5.0 (2013-12-29)
++++++++++++++++++

* Can customize validation error messages by passing the ``error`` parameter to a field.
* *Backwards-incompatible*: Rename ``fields.NumberField`` -> ``fields.Number``.
* Add ``fields.Select``. Thanks :user:`ecarreras`.
* Support nesting a Serializer within itself by passing ``"self"`` into ``fields.Nested`` (only up to depth=1).
* *Backwards-incompatible*: No implicit serializing of collections. Must set ``many=True`` if serializing to a list. This ensures that marshmallow handles singular objects correctly, even if they are iterable.
* If Nested field ``only`` parameter is a field name, only return a single value for the nested object (instead of a dict) or a flat list of values.
* Improved performance and stability.

0.4.1 (2013-12-01)
++++++++++++++++++

* An object's ``__marshallable__`` method, if defined, takes precedence over ``__getitem__``.
* Generator expressions can be passed to a serializer.
* Better support for serializing list-like collections (e.g. ORM querysets).
* Other minor bugfixes.

0.4.0 (2013-11-24)
++++++++++++++++++

* Add ``additional`` `class Meta` option.
* Add ``dateformat`` `class Meta` option.
* Support for serializing UUID, date, time, and timedelta objects.
* Remove ``Serializer.to_data`` method. Just use ``Serialize.data`` property.
* String field defaults to empty string instead of ``None``.
* *Backwards-incompatible*: ``isoformat`` and ``rfcformat`` functions moved to utils.py.
* *Backwards-incompatible*: Validation functions moved to validate.py.
* *Backwards-incompatible*: Remove types.py.
* Reorder parameters to ``DateTime`` field (first parameter is dateformat).
* Ensure that ``to_json`` returns bytestrings.
* Fix bug with including an object property in ``fields`` Meta option.
* Fix bug with passing ``None`` to a serializer.

0.3.1 (2013-11-16)
++++++++++++++++++

* Fix bug with serializing dictionaries.
* Fix error raised when serializing empty list.
* Add ``only`` and ``exclude`` parameters to Serializer constructor.
* Add ``strict`` parameter and option: causes Serializer to raise an error if invalid data are passed in, rather than storing errors.
* Updated Flask + SQLA example in docs.

0.3.0 (2013-11-14)
++++++++++++++++++

* Declaring Serializers just got easier. The *class Meta* paradigm allows you to specify fields more concisely. Can specify ``fields`` and ``exclude`` options.
* Allow date formats to be changed by passing ``format`` parameter to ``DateTime`` field constructor. Can either be ``"rfc"`` (default), ``"iso"``, or a date format string.
* More useful error message when declaring fields as classes (instead of an instance, which is the correct usage).
* Rename MarshallingException -> MarshallingError.
* Rename marshmallow.core -> marshmallow.serializer.

0.2.1 (2013-11-12)
++++++++++++++++++

* Allow prefixing field names.
* Fix storing errors on Nested Serializers.
* Python 2.6 support.

0.2.0 (2013-11-11)
++++++++++++++++++

* Field-level validation.
* Add ``fields.Method``.
* Add ``fields.Function``.
* Allow binding of extra data to a serialized object by passing the ``extra`` param when initializing a ``Serializer``.
* Add ``relative`` paramater to ``fields.Url`` that allows for relative URLs.

0.1.0 (2013-11-10)
++++++++++++++++++

* First release.<|MERGE_RESOLUTION|>--- conflicted
+++ resolved
@@ -1,7 +1,6 @@
 Changelog
 ---------
 
-<<<<<<< HEAD
 3.0.3 (2019-09-04)
 ++++++++++++++++++
 
@@ -617,7 +616,7 @@
 - Remove ``__error_handler__``, ``__accessor__``, ``@Schema.error_handler``, and ``@Schema.accessor``. Override ``Schema.handle_error`` and ``Schema.get_attribute`` instead.
 - Remove ``func`` parameter of ``fields.Function``. Remove ``method_name`` parameter of ``fields.Method`` (issue:`325`). Use the ``serialize`` parameter instead.
 - Remove ``extra`` parameter from ``Schema``. Use a ``@post_dump`` method to add additional data.
-=======
+
 2.20.4 (2019-09-11)
 +++++++++++++++++++
 
@@ -625,7 +624,6 @@
 
 - Respect the ``many`` value on ``Schema`` instances passed to ``Nested`` (:issue:`1160`).
   Thanks :user:`Kamforka` for reporting.
->>>>>>> ca1cc3c0
 
 2.20.3 (2019-09-04)
 +++++++++++++++++++
